--- conflicted
+++ resolved
@@ -7,15 +7,8 @@
 
 import aiormq
 from aiormq.auth import AuthBase, PlainAuth
-<<<<<<< HEAD
 from .conftest import skip_when_quick_test, AMQP_URL
-=======
-
-from .conftest import skip_when_quick_test
->>>>>>> ea610190
-
-
-pytestmark = pytest.mark.asyncio
+
 
 CERT_PATH = os.path.abspath(os.path.join(os.path.dirname(__file__), "certs"))
 
@@ -294,18 +287,12 @@
 ]
 
 
-@pytest.mark.parametrize("url,vhost", URL_VHOSTS)
-<<<<<<< HEAD
-async def test_connection_urls_vhosts(url, vhost, event_loop):
-    assert aiormq.Connection(url, loop=event_loop).vhost == vhost
-
-
 async def test_ssl_verification_fails_without_trusted_ca(event_loop):
     url = AMQP_URL.with_scheme("amqps")
     with pytest.raises(ConnectionError, match=".*CERTIFICATE_VERIFY_FAILED.*"):
         connection = aiormq.Connection(url, loop=event_loop)
         await connection.connect()
-=======
+
+
 async def test_connection_urls_vhosts(url, vhost, loop):
-    assert aiormq.Connection(url, loop=loop).vhost == vhost
->>>>>>> ea610190
+    assert aiormq.Connection(url, loop=loop).vhost == vhost