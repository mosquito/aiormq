--- conflicted
+++ resolved
@@ -543,8 +543,6 @@
         with pytest.raises(aiormq.AMQPError):
             await run()
 
-
-<<<<<<< HEAD
 async def test_connection_close_publish(proxy, amqp_url: URL):
     url = amqp_url.with_host(
         proxy.proxy_host,
@@ -573,7 +571,7 @@
             await task
 
     await asyncio.wait_for(run(), timeout=5)
-=======
+
 async def test_ssl_context_provider_static(event_loop):
     certs = SSLCerts(
         cert=None,
@@ -618,8 +616,6 @@
 
     second_provided_context = await provider.get_context()
     assert provided_context is second_provided_context
-
->>>>>>> d3e03879
 
 PARSE_INT_PARAMS = (
     (1, 1),
